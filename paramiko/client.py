--- conflicted
+++ resolved
@@ -231,10 +231,7 @@
         gss_deleg_creds=True,
         gss_host=None,
         banner_timeout=None,
-<<<<<<< HEAD
         auth_timeout=None,
-=======
->>>>>>> 068b0914
     ):
         """
         Connect to an SSH server and authenticate to it.  The server's host key
@@ -637,7 +634,6 @@
 
         if not two_factor:
             keyfiles = []
-<<<<<<< HEAD
 
             for keytype, name in [
                 (RSAKey, "rsa"),
@@ -652,27 +648,6 @@
                     )
                     if os.path.isfile(full_path):
                         keyfiles.append((keytype, full_path))
-=======
-            rsa_key = os.path.expanduser("~/.ssh/id_rsa")
-            dsa_key = os.path.expanduser("~/.ssh/id_dsa")
-            ecdsa_key = os.path.expanduser("~/.ssh/id_ecdsa")
-            if os.path.isfile(rsa_key):
-                keyfiles.append((RSAKey, rsa_key))
-            if os.path.isfile(dsa_key):
-                keyfiles.append((DSSKey, dsa_key))
-            if os.path.isfile(ecdsa_key):
-                keyfiles.append((ECDSAKey, ecdsa_key))
-            # look in ~/ssh/ for windows users:
-            rsa_key = os.path.expanduser("~/ssh/id_rsa")
-            dsa_key = os.path.expanduser("~/ssh/id_dsa")
-            ecdsa_key = os.path.expanduser("~/ssh/id_ecdsa")
-            if os.path.isfile(rsa_key):
-                keyfiles.append((RSAKey, rsa_key))
-            if os.path.isfile(dsa_key):
-                keyfiles.append((DSSKey, dsa_key))
-            if os.path.isfile(ecdsa_key):
-                keyfiles.append((ECDSAKey, ecdsa_key))
->>>>>>> 068b0914
 
             if not look_for_keys:
                 keyfiles = []
