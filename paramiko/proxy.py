--- conflicted
+++ resolved
@@ -19,7 +19,6 @@
 
 from datetime import datetime
 import os
-import sys
 from shlex import split as shlsplit
 import signal
 from subprocess import Popen, PIPE
@@ -77,7 +76,6 @@
         :return: the length of the read content, as an `int`
         """
         try:
-<<<<<<< HEAD
             start = datetime.now()
             while len(self.buffer) < size:
                 if self.timeout is not None:
@@ -97,11 +95,7 @@
             return result
         except socket.timeout:
             raise # socket.timeout is a subclass of IOError
-        except IOError, e:
-=======
-            return os.read(self.process.stdout.fileno(), size)
         except IOError as e:
->>>>>>> ae078f51
             raise ProxyCommandFailure(' '.join(self.cmd), e.strerror)
 
     def close(self):
