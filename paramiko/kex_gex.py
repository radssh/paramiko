# Copyright (C) 2003-2007  Robey Pointer <robeypointer@gmail.com>
#
# This file is part of paramiko.
#
# Paramiko is free software; you can redistribute it and/or modify it under the
# terms of the GNU Lesser General Public License as published by the Free
# Software Foundation; either version 2.1 of the License, or (at your option)
# any later version.
#
# Paramiko is distributed in the hope that it will be useful, but WITHOUT ANY
# WARRANTY; without even the implied warranty of MERCHANTABILITY or FITNESS FOR
# A PARTICULAR PURPOSE.  See the GNU Lesser General Public License for more
# details.
#
# You should have received a copy of the GNU Lesser General Public License
# along with Paramiko; if not, write to the Free Software Foundation, Inc.,
# 59 Temple Place, Suite 330, Boston, MA  02111-1307  USA.

"""
Variant on `KexGroup1 <paramiko.kex_group1.KexGroup1>` where the prime "p" and
generator "g" are provided by the server.  A bit more work is required on the
client side, and a B{lot} more on the server side.
"""

from Crypto.Hash import SHA

from paramiko import util
from paramiko.common import DEBUG
from paramiko.message import Message
from paramiko.py3compat import byte_chr, byte_ord, byte_mask
from paramiko.ssh_exception import SSHException


_MSG_KEXDH_GEX_REQUEST_OLD, _MSG_KEXDH_GEX_GROUP, _MSG_KEXDH_GEX_INIT, \
    _MSG_KEXDH_GEX_REPLY, _MSG_KEXDH_GEX_REQUEST = range(30, 35)
c_MSG_KEXDH_GEX_REQUEST_OLD, c_MSG_KEXDH_GEX_GROUP, c_MSG_KEXDH_GEX_INIT, \
    c_MSG_KEXDH_GEX_REPLY, c_MSG_KEXDH_GEX_REQUEST = [byte_chr(c) for c in range(30, 35)]


class KexGex (object):

    name = 'diffie-hellman-group-exchange-sha1'
    min_bits = 1024
    max_bits = 8192
    preferred_bits = 2048

    def __init__(self, transport):
        self.transport = transport
        self.p = None
        self.q = None
        self.g = None
        self.x = None
        self.e = None
        self.f = None
        self.old_style = False

    def start_kex(self, _test_old_style=False):
        if self.transport.server_mode:
            self.transport._expect_packet(_MSG_KEXDH_GEX_REQUEST, _MSG_KEXDH_GEX_REQUEST_OLD)
            return
        # request a bit range: we accept (min_bits) to (max_bits), but prefer
        # (preferred_bits).  according to the spec, we shouldn't pull the
        # minimum up above 1024.
        m = Message()
        if _test_old_style:
            # only used for unit tests: we shouldn't ever send this
            m.add_byte(c_MSG_KEXDH_GEX_REQUEST_OLD)
            m.add_int(self.preferred_bits)
            self.old_style = True
        else:
            m.add_byte(c_MSG_KEXDH_GEX_REQUEST)
            m.add_int(self.min_bits)
            m.add_int(self.preferred_bits)
            m.add_int(self.max_bits)
        self.transport._send_message(m)
        self.transport._expect_packet(_MSG_KEXDH_GEX_GROUP)

    def parse_next(self, ptype, m):
        if ptype == _MSG_KEXDH_GEX_REQUEST:
            return self._parse_kexdh_gex_request(m)
        elif ptype == _MSG_KEXDH_GEX_GROUP:
            return self._parse_kexdh_gex_group(m)
        elif ptype == _MSG_KEXDH_GEX_INIT:
            return self._parse_kexdh_gex_init(m)
        elif ptype == _MSG_KEXDH_GEX_REPLY:
            return self._parse_kexdh_gex_reply(m)
        elif ptype == _MSG_KEXDH_GEX_REQUEST_OLD:
            return self._parse_kexdh_gex_request_old(m)
        raise SSHException('KexGex asked to handle packet type %d' % ptype)

    ###  internals...

<<<<<<< HEAD

=======
>>>>>>> bd8f96d3
    def _generate_x(self):
        # generate an "x" (1 < x < (p-1)/2).
        q = (self.p - 1) // 2
        qnorm = util.deflate_long(q, 0)
        qhbyte = byte_ord(qnorm[0])
        byte_count = len(qnorm)
        qmask = 0xff
        while not (qhbyte & 0x80):
            qhbyte <<= 1
            qmask >>= 1
        while True:
            x_bytes = self.transport.rng.read(byte_count)
            x_bytes = byte_mask(x_bytes[0], qmask) + x_bytes[1:]
            x = util.inflate_long(x_bytes, 1)
            if (x > 1) and (x < q):
                break
        self.x = x

    def _parse_kexdh_gex_request(self, m):
        minbits = m.get_int()
        preferredbits = m.get_int()
        maxbits = m.get_int()
        # smoosh the user's preferred size into our own limits
        if preferredbits > self.max_bits:
            preferredbits = self.max_bits
        if preferredbits < self.min_bits:
            preferredbits = self.min_bits
        # fix min/max if they're inconsistent.  technically, we could just pout
        # and hang up, but there's no harm in giving them the benefit of the
        # doubt and just picking a bitsize for them.
        if minbits > preferredbits:
            minbits = preferredbits
        if maxbits < preferredbits:
            maxbits = preferredbits
        # now save a copy
        self.min_bits = minbits
        self.preferred_bits = preferredbits
        self.max_bits = maxbits
        # generate prime
        pack = self.transport._get_modulus_pack()
        if pack is None:
            raise SSHException('Can\'t do server-side gex with no modulus pack')
        self.transport._log(DEBUG, 'Picking p (%d <= %d <= %d bits)' % (minbits, preferredbits, maxbits))
        self.g, self.p = pack.get_modulus(minbits, preferredbits, maxbits)
        m = Message()
        m.add_byte(c_MSG_KEXDH_GEX_GROUP)
        m.add_mpint(self.p)
        m.add_mpint(self.g)
        self.transport._send_message(m)
        self.transport._expect_packet(_MSG_KEXDH_GEX_INIT)

    def _parse_kexdh_gex_request_old(self, m):
        # same as above, but without min_bits or max_bits (used by older clients like putty)
        self.preferred_bits = m.get_int()
        # smoosh the user's preferred size into our own limits
        if self.preferred_bits > self.max_bits:
            self.preferred_bits = self.max_bits
        if self.preferred_bits < self.min_bits:
            self.preferred_bits = self.min_bits
        # generate prime
        pack = self.transport._get_modulus_pack()
        if pack is None:
            raise SSHException('Can\'t do server-side gex with no modulus pack')
        self.transport._log(DEBUG, 'Picking p (~ %d bits)' % (self.preferred_bits,))
        self.g, self.p = pack.get_modulus(self.min_bits, self.preferred_bits, self.max_bits)
        m = Message()
        m.add_byte(c_MSG_KEXDH_GEX_GROUP)
        m.add_mpint(self.p)
        m.add_mpint(self.g)
        self.transport._send_message(m)
        self.transport._expect_packet(_MSG_KEXDH_GEX_INIT)
        self.old_style = True

    def _parse_kexdh_gex_group(self, m):
        self.p = m.get_mpint()
        self.g = m.get_mpint()
        # reject if p's bit length < 1024 or > 8192
        bitlen = util.bit_length(self.p)
        if (bitlen < 1024) or (bitlen > 8192):
            raise SSHException('Server-generated gex p (don\'t ask) is out of range (%d bits)' % bitlen)
        self.transport._log(DEBUG, 'Got server p (%d bits)' % bitlen)
        self._generate_x()
        # now compute e = g^x mod p
        self.e = pow(self.g, self.x, self.p)
        m = Message()
        m.add_byte(c_MSG_KEXDH_GEX_INIT)
        m.add_mpint(self.e)
        self.transport._send_message(m)
        self.transport._expect_packet(_MSG_KEXDH_GEX_REPLY)

    def _parse_kexdh_gex_init(self, m):
        self.e = m.get_mpint()
        if (self.e < 1) or (self.e > self.p - 1):
            raise SSHException('Client kex "e" is out of range')
        self._generate_x()
        self.f = pow(self.g, self.x, self.p)
        K = pow(self.e, self.x, self.p)
        key = self.transport.get_server_key().asbytes()
        # okay, build up the hash H of (V_C || V_S || I_C || I_S || K_S || min || n || max || p || g || e || f || K)
        hm = Message()
        hm.add(self.transport.remote_version, self.transport.local_version,
               self.transport.remote_kex_init, self.transport.local_kex_init,
               key)
        if not self.old_style:
            hm.add_int(self.min_bits)
        hm.add_int(self.preferred_bits)
        if not self.old_style:
            hm.add_int(self.max_bits)
        hm.add_mpint(self.p)
        hm.add_mpint(self.g)
        hm.add_mpint(self.e)
        hm.add_mpint(self.f)
        hm.add_mpint(K)
        H = SHA.new(hm.asbytes()).digest()
        self.transport._set_K_H(K, H)
        # sign it
        sig = self.transport.get_server_key().sign_ssh_data(self.transport.rng, H)
        # send reply
        m = Message()
        m.add_byte(c_MSG_KEXDH_GEX_REPLY)
        m.add_string(key)
        m.add_mpint(self.f)
        m.add_string(sig)
        self.transport._send_message(m)
        self.transport._activate_outbound()
        
    def _parse_kexdh_gex_reply(self, m):
        host_key = m.get_string()
        self.f = m.get_mpint()
        sig = m.get_string()
        if (self.f < 1) or (self.f > self.p - 1):
            raise SSHException('Server kex "f" is out of range')
        K = pow(self.f, self.x, self.p)
        # okay, build up the hash H of (V_C || V_S || I_C || I_S || K_S || min || n || max || p || g || e || f || K)
        hm = Message()
        hm.add(self.transport.local_version, self.transport.remote_version,
               self.transport.local_kex_init, self.transport.remote_kex_init,
               host_key)
        if not self.old_style:
            hm.add_int(self.min_bits)
        hm.add_int(self.preferred_bits)
        if not self.old_style:
            hm.add_int(self.max_bits)
        hm.add_mpint(self.p)
        hm.add_mpint(self.g)
        hm.add_mpint(self.e)
        hm.add_mpint(self.f)
        hm.add_mpint(K)
        self.transport._set_K_H(K, SHA.new(hm.asbytes()).digest())
        self.transport._verify_key(host_key, sig)
        self.transport._activate_outbound()<|MERGE_RESOLUTION|>--- conflicted
+++ resolved
@@ -90,10 +90,6 @@
 
     ###  internals...
 
-<<<<<<< HEAD
-
-=======
->>>>>>> bd8f96d3
     def _generate_x(self):
         # generate an "x" (1 < x < (p-1)/2).
         q = (self.p - 1) // 2
