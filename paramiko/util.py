# Copyright (C) 2003-2007  Robey Pointer <robeypointer@gmail.com>
#
# This file is part of paramiko.
#
# Paramiko is free software; you can redistribute it and/or modify it under the
# terms of the GNU Lesser General Public License as published by the Free
# Software Foundation; either version 2.1 of the License, or (at your option)
# any later version.
#
# Paramiko is distributed in the hope that it will be useful, but WITHOUT ANY
# WARRANTY; without even the implied warranty of MERCHANTABILITY or FITNESS FOR
# A PARTICULAR PURPOSE.  See the GNU Lesser General Public License for more
# details.
#
# You should have received a copy of the GNU Lesser General Public License
# along with Paramiko; if not, write to the Free Software Foundation, Inc.,
# 59 Temple Place, Suite 330, Boston, MA  02111-1307  USA.

"""
Useful functions used by the rest of paramiko.
"""

from __future__ import generators

import array
from binascii import hexlify, unhexlify
import errno
import sys
import struct
import traceback
import threading

from paramiko.common import *
from paramiko.config import SSHConfig


# Change by RogerB - Python < 2.3 doesn't have enumerate so we implement it
if sys.version_info < (2,3):
    class enumerate:
        def __init__ (self, sequence):
            self.sequence = sequence
        def __iter__ (self):
            count = 0
            for item in self.sequence:
                yield (count, item)
                count += 1


def inflate_long(s, always_positive=False):
    "turns a normalized byte string into a long-int (adapted from Crypto.Util.number)"
    out = long(0)
    negative = 0
    if not always_positive and (len(s) > 0) and (byte_ord(s[0]) >= 0x80):
        negative = 1
    if len(s) % 4:
        filler = zero_byte
        if negative:
            filler = max_byte
        s = filler * (4 - len(s) % 4) + s
    for i in range(0, len(s), 4):
        out = (out << 32) + struct.unpack('>I', s[i:i+4])[0]
    if negative:
        out -= (long(1) << (8 * len(s)))
    return out

deflate_zero = zero_byte if PY2 else 0
deflate_ff = max_byte if PY2 else 0xff

def deflate_long(n, add_sign_padding=True):
    "turns a long-int into a normalized byte string (adapted from Crypto.Util.number)"
    # after much testing, this algorithm was deemed to be the fastest
    s = bytes()
    n = long(n)
    while (n != 0) and (n != -1):
        s = struct.pack('>I', n & xffffffff) + s
        n = n >> 32
    # strip off leading zeros, FFs
    for i in enumerate(s):
        if (n == 0) and (i[1] != deflate_zero):
            break
        if (n == -1) and (i[1] != deflate_ff):
            break
    else:
        # degenerate case, n was either 0 or -1
        i = (0,)
        if n == 0:
            s = zero_byte
        else:
            s = max_byte
    s = s[i[0]:]
    if add_sign_padding:
        if (n == 0) and (byte_ord(s[0]) >= 0x80):
            s = zero_byte + s
        if (n == -1) and (byte_ord(s[0]) < 0x80):
            s = max_byte + s
    return s

def format_binary(data, prefix=''):
    x = 0
    out = []
    while len(data) > x + 16:
        out.append(format_binary_line(data[x:x+16]))
        x += 16
    if x < len(data):
        out.append(format_binary_line(data[x:]))
    return [prefix + x for x in out]

def format_binary_line(data):
    left = ' '.join(['%02X' % byte_ord(c) for c in data])
    right = ''.join([('.%c..' % c)[(byte_ord(c)+63)//95] for c in data])
    return '%-50s %s' % (left, right)

def hexify(s):
    return hexlify(s).upper()

def unhexify(s):
    return unhexlify(s)

def safe_string(s):
    out = ''
    for c in s:
        if (byte_ord(c) >= 32) and (byte_ord(c) <= 127):
            out += c
        else:
            out += '%%%02X' % byte_ord(c)
    return out

# ''.join([['%%%02X' % ord(c), c][(ord(c) >= 32) and (ord(c) <= 127)] for c in s])

def bit_length(n):
    try:
        return n.bitlength()
    except AttributeError:
        norm = deflate_long(n, 0)
        hbyte = byte_ord(norm[0])
        if hbyte == 0:
            return 1
        bitlen = len(norm) * 8
        while not (hbyte & 0x80):
            hbyte <<= 1
            bitlen -= 1
        return bitlen

def tb_strings():
    return ''.join(traceback.format_exception(*sys.exc_info())).split('\n')

def generate_key_bytes(hashclass, salt, key, nbytes):
    """
    Given a password, passphrase, or other human-source key, scramble it
    through a secure hash into some keyworthy bytes.  This specific algorithm
    is used for encrypting/decrypting private key files.

<<<<<<< HEAD
    :param class hashclass:
        class from `Crypto.Hash` that can be used as a secure hashing function
        (like ``MD5`` or ``SHA``).
    :param str salt: data to salt the hash with.
    :param str key: human-entered password or passphrase.
    :param int nbytes: number of bytes to generate.
    :return: Key data `str`
=======
    @param hashclass: class from L{Crypto.Hash} that can be used as a secure
        hashing function (like C{MD5} or C{SHA}).
    @type hashclass: L{Crypto.Hash}
    @param salt: data to salt the hash with.
    @type salt: byte string
    @param key: human-entered password or passphrase.
    @type key: string
    @param nbytes: number of bytes to generate.
    @type nbytes: int
    @return: key data
    @rtype: string
>>>>>>> ae078f51
    """
    keydata = bytes()
    digest = bytes()
    if len(salt) > 8:
        salt = salt[:8]
    while nbytes > 0:
        hash_obj = hashclass.new()
        if len(digest) > 0:
            hash_obj.update(digest)
        hash_obj.update(b(key))
        hash_obj.update(salt)
        digest = hash_obj.digest()
        size = min(nbytes, len(digest))
        keydata += digest[:size]
        nbytes -= size
    return keydata

def load_host_keys(filename):
    """
    Read a file of known SSH host keys, in the format used by openssh, and
    return a compound dict of ``hostname -> keytype ->`` `PKey
    <paramiko.pkey.PKey>`. The hostname may be an IP address or DNS name.  The
    keytype will be either ``"ssh-rsa"`` or ``"ssh-dss"``.

    This type of file unfortunately doesn't exist on Windows, but on posix,
    it will usually be stored in ``os.path.expanduser("~/.ssh/known_hosts")``.

    Since 1.5.3, this is just a wrapper around `.HostKeys`.

    :param str filename: name of the file to read host keys from
    :return:
        nested dict of `.PKey` objects, indexed by hostname and then keytype
    """
    from paramiko.hostkeys import HostKeys
    return HostKeys(filename)

def parse_ssh_config(file_obj):
    """
    Provided only as a backward-compatible wrapper around `.SSHConfig`.
    """
    config = SSHConfig()
    config.parse(file_obj)
    return config

def lookup_ssh_host_config(hostname, config):
    """
    Provided only as a backward-compatible wrapper around `.SSHConfig`.
    """
    return config.lookup(hostname)

def mod_inverse(x, m):
    # it's crazy how small Python can make this function.
    u1, u2, u3 = 1, 0, m
    v1, v2, v3 = 0, 1, x

    while v3 > 0:
        q = u3 // v3
        u1, v1 = v1, u1 - v1 * q
        u2, v2 = v2, u2 - v2 * q
        u3, v3 = v3, u3 - v3 * q
    if u2 < 0:
        u2 += m
    return u2

_g_thread_ids = {}
_g_thread_counter = 0
_g_thread_lock = threading.Lock()
def get_thread_id():
    global _g_thread_ids, _g_thread_counter, _g_thread_lock
    tid = id(threading.currentThread())
    try:
        return _g_thread_ids[tid]
    except KeyError:
        _g_thread_lock.acquire()
        try:
            _g_thread_counter += 1
            ret = _g_thread_ids[tid] = _g_thread_counter
        finally:
            _g_thread_lock.release()
        return ret

def log_to_file(filename, level=DEBUG):
    "send paramiko logs to a logfile, if they're not already going somewhere"
    l = logging.getLogger("paramiko")
    if len(l.handlers) > 0:
        return
    l.setLevel(level)
    f = open(filename, 'w')
    lh = logging.StreamHandler(f)
    lh.setFormatter(logging.Formatter('%(levelname)-.3s [%(asctime)s.%(msecs)03d] thr=%(_threadid)-3d %(name)s: %(message)s',
                                      '%Y%m%d-%H:%M:%S'))
    l.addHandler(lh)

# make only one filter object, so it doesn't get applied more than once
class PFilter (object):
    def filter(self, record):
        record._threadid = get_thread_id()
        return True
_pfilter = PFilter()

def get_logger(name):
    l = logging.getLogger(name)
    l.addFilter(_pfilter)
    return l

def retry_on_signal(function):
    """Retries function until it doesn't raise an EINTR error"""
    while True:
        try:
            return function()
        except EnvironmentError as e:
            if e.errno != errno.EINTR:
                raise

class Counter (object):
    """Stateful counter for CTR mode crypto"""
    def __init__(self, nbits, initial_value=long(1), overflow=long(0)):
        self.blocksize = nbits / 8
        self.overflow = overflow
        # start with value - 1 so we don't have to store intermediate values when counting
        # could the iv be 0?
        if initial_value == 0:
            self.value = array.array('c', max_byte * self.blocksize)
        else:
            x = deflate_long(initial_value - 1, add_sign_padding=False)
            self.value = array.array('c', zero_byte * (self.blocksize - len(x)) + x)

    def __call__(self):
        """Increament the counter and return the new value"""
        i = self.blocksize - 1
        while i > -1:
            c = self.value[i] = byte_chr((byte_ord(self.value[i]) + 1) % 256)
            if c != zero_byte:
                return self.value.tostring()
            i -= 1
        # counter reset
        x = deflate_long(self.overflow, add_sign_padding=False)
        self.value = array.array('c', zero_byte * (self.blocksize - len(x)) + x)
        return self.value.tostring()

    def new(cls, nbits, initial_value=long(1), overflow=long(0)):
        return cls(nbits, initial_value=initial_value, overflow=overflow)
    new = classmethod(new)


def constant_time_bytes_eq(a, b):
    if len(a) != len(b):
        return False
    res = 0
    for i in xrange(len(a)):
        res |= ord(a[i]) ^ ord(b[i])
    return res == 0<|MERGE_RESOLUTION|>--- conflicted
+++ resolved
@@ -131,15 +131,15 @@
     try:
         return n.bitlength()
     except AttributeError:
-        norm = deflate_long(n, 0)
+    norm = deflate_long(n, 0)
         hbyte = byte_ord(norm[0])
-        if hbyte == 0:
-            return 1
-        bitlen = len(norm) * 8
-        while not (hbyte & 0x80):
-            hbyte <<= 1
-            bitlen -= 1
-        return bitlen
+    if hbyte == 0:
+        return 1
+    bitlen = len(norm) * 8
+    while not (hbyte & 0x80):
+        hbyte <<= 1
+        bitlen -= 1
+    return bitlen
 
 def tb_strings():
     return ''.join(traceback.format_exception(*sys.exc_info())).split('\n')
@@ -150,27 +150,14 @@
     through a secure hash into some keyworthy bytes.  This specific algorithm
     is used for encrypting/decrypting private key files.
 
-<<<<<<< HEAD
     :param class hashclass:
         class from `Crypto.Hash` that can be used as a secure hashing function
         (like ``MD5`` or ``SHA``).
-    :param str salt: data to salt the hash with.
+    :param salt: data to salt the hash with.
+    :type salt: byte string
     :param str key: human-entered password or passphrase.
     :param int nbytes: number of bytes to generate.
     :return: Key data `str`
-=======
-    @param hashclass: class from L{Crypto.Hash} that can be used as a secure
-        hashing function (like C{MD5} or C{SHA}).
-    @type hashclass: L{Crypto.Hash}
-    @param salt: data to salt the hash with.
-    @type salt: byte string
-    @param key: human-entered password or passphrase.
-    @type key: string
-    @param nbytes: number of bytes to generate.
-    @type nbytes: int
-    @return: key data
-    @rtype: string
->>>>>>> ae078f51
     """
     keydata = bytes()
     digest = bytes()
