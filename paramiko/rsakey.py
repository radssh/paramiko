# Copyright (C) 2003-2007  Robey Pointer <robeypointer@gmail.com>
#
# This file is part of paramiko.
#
# Paramiko is free software; you can redistribute it and/or modify it under the
# terms of the GNU Lesser General Public License as published by the Free
# Software Foundation; either version 2.1 of the License, or (at your option)
# any later version.
#
# Paramiko is distributed in the hope that it will be useful, but WITHOUT ANY
# WARRANTY; without even the implied warranty of MERCHANTABILITY or FITNESS FOR
# A PARTICULAR PURPOSE.  See the GNU Lesser General Public License for more
# details.
#
# You should have received a copy of the GNU Lesser General Public License
# along with Paramiko; if not, write to the Free Software Foundation, Inc.,
# 59 Temple Place, Suite 330, Boston, MA  02111-1307  USA.

"""
RSA keys.
"""

from cryptography.exceptions import InvalidSignature
from cryptography.hazmat.backends import default_backend
from cryptography.hazmat.primitives import hashes, serialization
from cryptography.hazmat.primitives.asymmetric import rsa, padding

from paramiko.message import Message
from paramiko.pkey import PKey
from paramiko.py3compat import PY2
from paramiko.ssh_exception import SSHException


class RSAKey(PKey):
    """
    Representation of an RSA key which can be used to sign and verify SSH2
    data.
    """

    def __init__(
        self,
        msg=None,
        data=None,
        filename=None,
        password=None,
        key=None,
        file_obj=None,
    ):
        self.key = None
        self.public_blob = None
        if file_obj is not None:
            self._from_private_key(file_obj, password)
            return
        if filename is not None:
            self._from_private_key_file(filename, password)
            return
        if (msg is None) and (data is not None):
            msg = Message(data)
        if key is not None:
            self.key = key
        else:
<<<<<<< HEAD
            self._check_type_and_load_cert(
                msg=msg,
                key_type='ssh-rsa',
                cert_type='ssh-rsa-cert-v01@openssh.com',
            )
=======
            if msg is None:
                raise SSHException("Key object may not be empty")
            if msg.get_text() != "ssh-rsa":
                raise SSHException("Invalid key")
>>>>>>> dc82971c
            self.key = rsa.RSAPublicNumbers(
                e=msg.get_mpint(), n=msg.get_mpint()
            ).public_key(default_backend())

    @property
    def size(self):
        return self.key.key_size

    @property
    def public_numbers(self):
        if isinstance(self.key, rsa.RSAPrivateKey):
            return self.key.private_numbers().public_numbers
        else:
            return self.key.public_numbers()

    def asbytes(self):
        m = Message()
        m.add_string("ssh-rsa")
        m.add_mpint(self.public_numbers.e)
        m.add_mpint(self.public_numbers.n)
        return m.asbytes()

    def __str__(self):
        # NOTE: as per inane commentary in #853, this appears to be the least
        # crummy way to get a representation that prints identical to Python
        # 2's previous behavior, on both interpreters.
        # TODO: replace with a nice clean fingerprint display or something
        if PY2:
            # Can't just return the .decode below for Py2 because stuff still
            # tries stuffing it into ASCII for whatever godforsaken reason
            return self.asbytes()
        else:
            return self.asbytes().decode("utf8", errors="ignore")

    def __hash__(self):
        return hash(
            (self.get_name(), self.public_numbers.e, self.public_numbers.n)
        )

    def get_name(self):
        return "ssh-rsa"

    def get_bits(self):
        return self.size

    def can_sign(self):
        return isinstance(self.key, rsa.RSAPrivateKey)

    def sign_ssh_data(self, data):
<<<<<<< HEAD
        sig = self.key.sign(
            data,
            padding=padding.PKCS1v15(),
            algorithm=hashes.SHA1(),
=======
        signer = self.key.signer(
            padding=padding.PKCS1v15(), algorithm=hashes.SHA1()
>>>>>>> dc82971c
        )

        m = Message()
        m.add_string("ssh-rsa")
        m.add_string(sig)
        return m

    def verify_ssh_sig(self, data, msg):
        if msg.get_text() != "ssh-rsa":
            return False
        key = self.key
        if isinstance(key, rsa.RSAPrivateKey):
            key = key.public_key()

        try:
            key.verify(
                msg.get_binary(), data, padding.PKCS1v15(), hashes.SHA1()
            )
        except InvalidSignature:
            return False
        else:
            return True

    def write_private_key_file(self, filename, password=None):
        self._write_private_key_file(
            filename,
            self.key,
            serialization.PrivateFormat.TraditionalOpenSSL,
            password=password,
        )

    def write_private_key(self, file_obj, password=None):
        self._write_private_key(
            file_obj,
            self.key,
            serialization.PrivateFormat.TraditionalOpenSSL,
            password=password,
        )

    @staticmethod
    def generate(bits, progress_func=None):
        """
        Generate a new private RSA key.  This factory function can be used to
        generate a new host key or authentication key.

        :param int bits: number of bits the generated key should be.
        :param progress_func: Unused
        :return: new `.RSAKey` private key
        """
        key = rsa.generate_private_key(
            public_exponent=65537, key_size=bits, backend=default_backend()
        )
        return RSAKey(key=key)

    # ...internals...

    def _from_private_key_file(self, filename, password):
        data = self._read_private_key_file("RSA", filename, password)
        self._decode_key(data)

    def _from_private_key(self, file_obj, password):
        data = self._read_private_key("RSA", file_obj, password)
        self._decode_key(data)

    def _decode_key(self, data):
        try:
            key = serialization.load_der_private_key(
                data, password=None, backend=default_backend()
            )
        except ValueError as e:
            raise SSHException(str(e))

        assert isinstance(key, rsa.RSAPrivateKey)
        self.key = key<|MERGE_RESOLUTION|>--- conflicted
+++ resolved
@@ -59,18 +59,11 @@
         if key is not None:
             self.key = key
         else:
-<<<<<<< HEAD
             self._check_type_and_load_cert(
                 msg=msg,
                 key_type='ssh-rsa',
                 cert_type='ssh-rsa-cert-v01@openssh.com',
             )
-=======
-            if msg is None:
-                raise SSHException("Key object may not be empty")
-            if msg.get_text() != "ssh-rsa":
-                raise SSHException("Invalid key")
->>>>>>> dc82971c
             self.key = rsa.RSAPublicNumbers(
                 e=msg.get_mpint(), n=msg.get_mpint()
             ).public_key(default_backend())
@@ -120,15 +113,10 @@
         return isinstance(self.key, rsa.RSAPrivateKey)
 
     def sign_ssh_data(self, data):
-<<<<<<< HEAD
         sig = self.key.sign(
             data,
             padding=padding.PKCS1v15(),
             algorithm=hashes.SHA1(),
-=======
-        signer = self.key.signer(
-            padding=padding.PKCS1v15(), algorithm=hashes.SHA1()
->>>>>>> dc82971c
         )
 
         m = Message()
