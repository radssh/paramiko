# Copyright (C) 2005 John Arbash-Meinel <john@arbash-meinel.com>
# Modified up by: Todd Whiteman <ToddW@ActiveState.com>
#
# This file is part of paramiko.
#
# Paramiko is free software; you can redistribute it and/or modify it under the
# terms of the GNU Lesser General Public License as published by the Free
# Software Foundation; either version 2.1 of the License, or (at your option)
# any later version.
#
# Paramiko is distributed in the hope that it will be useful, but WITHOUT ANY
# WARRANTY; without even the implied warranty of MERCHANTABILITY or FITNESS FOR
# A PARTICULAR PURPOSE.  See the GNU Lesser General Public License for more
# details.
#
# You should have received a copy of the GNU Lesser General Public License
# along with Paramiko; if not, write to the Free Software Foundation, Inc.,
# 59 Temple Place, Suite 330, Boston, MA  02111-1307  USA.

"""
Functions for communicating with Pageant, the basic windows ssh agent program.
"""

<<<<<<< HEAD
import struct
import threading
=======
>>>>>>> bd8f96d3
import array
import ctypes.wintypes
<<<<<<< HEAD
from paramiko.util import *
=======
import platform
import struct
from paramiko.util import *

try:
    import _thread as thread # Python 3.x
except ImportError:
    import thread # Python 2.5-2.7
>>>>>>> bd8f96d3

from . import _winapi


_AGENT_COPYDATA_ID = 0x804e50ba
_AGENT_MAX_MSGLEN = 8192
# Note: The WM_COPYDATA value is pulled from win32con, as a workaround
# so we do not have to import this huge library just for this one variable.
win32con_WM_COPYDATA = 74


def _get_pageant_window_object():
    return ctypes.windll.user32.FindWindowA('Pageant', 'Pageant')


def can_talk_to_agent():
    """
    Check to see if there is a "Pageant" agent we can talk to.

    This checks both if we have the required libraries (win32all or ctypes)
    and if there is a Pageant currently running.
    """
    return bool(_get_pageant_window_object())


ULONG_PTR = ctypes.c_uint64 if platform.architecture()[0] == '64bit' else ctypes.c_uint32


class COPYDATASTRUCT(ctypes.Structure):
    """
    ctypes implementation of
    http://msdn.microsoft.com/en-us/library/windows/desktop/ms649010%28v=vs.85%29.aspx
    """
    _fields_ = [
        ('num_data', ULONG_PTR),
        ('data_size', ctypes.wintypes.DWORD),
        ('data_loc', ctypes.c_void_p),
    ]


def _query_pageant(msg):
    """
    Communication with the Pageant process is done through a shared
    memory-mapped file.
    """
    hwnd = _get_pageant_window_object()
    if not hwnd:
        # Raise a failure to connect exception, pageant isn't running anymore!
        return None

    # create a name for the mmap
    map_name = 'PageantRequest%08x' % thread.get_ident()

    pymap = _winapi.MemoryMap(map_name, _AGENT_MAX_MSGLEN,
        _winapi.get_security_attributes_for_user(),
        )
    with pymap:
        pymap.write(msg)
        # Create an array buffer containing the mapped filename
        char_buffer = array.array("c", b(map_name) + zero_byte)
        char_buffer_address, char_buffer_size = char_buffer.buffer_info()
        # Create a string to use for the SendMessage function call
        cds = COPYDATASTRUCT(_AGENT_COPYDATA_ID, char_buffer_size,
            char_buffer_address)

        response = ctypes.windll.user32.SendMessageA(hwnd,
            win32con_WM_COPYDATA, ctypes.sizeof(cds), ctypes.byref(cds))

        if response > 0:
            pymap.seek(0)
            datalen = pymap.read(4)
            retlen = struct.unpack('>I', datalen)[0]
            return datalen + pymap.read(retlen)
        return None


class PageantConnection(object):
    """
    Mock "connection" to an agent which roughly approximates the behavior of
    a unix local-domain socket (as used by Agent).  Requests are sent to the
    pageant daemon via special Windows magick, and responses are buffered back
    for subsequent reads.
    """

    def __init__(self):
        self._response = None

    def send(self, data):
        self._response = _query_pageant(data)

    def recv(self, n):
        if self._response is None:
            return ''
        ret = self._response[:n]
        self._response = self._response[n:]
        if self._response == '':
            self._response = None
        return ret

    def close(self):
        pass<|MERGE_RESOLUTION|>--- conflicted
+++ resolved
@@ -21,16 +21,8 @@
 Functions for communicating with Pageant, the basic windows ssh agent program.
 """
 
-<<<<<<< HEAD
-import struct
-import threading
-=======
->>>>>>> bd8f96d3
 import array
 import ctypes.wintypes
-<<<<<<< HEAD
-from paramiko.util import *
-=======
 import platform
 import struct
 from paramiko.util import *
@@ -39,7 +31,6 @@
     import _thread as thread # Python 3.x
 except ImportError:
     import thread # Python 2.5-2.7
->>>>>>> bd8f96d3
 
 from . import _winapi
 
