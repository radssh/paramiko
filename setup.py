--- conflicted
+++ resolved
@@ -26,11 +26,7 @@
 Required packages:
     pyCrypto
 
-<<<<<<< HEAD
-To install the `in-development version <https://github.com/bitprophet/ssh/tarball/master#egg=ssh-dev>`, use `pip install ssh==dev`.
-=======
 To install the `in-development version <https://github.com/bitprophet/ssh/tarball/master#egg=ssh-dev>`_, use `pip install ssh==dev`.
->>>>>>> 175075e0
 '''
 
 # if someday we want to *require* setuptools, uncomment this:
