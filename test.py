--- conflicted
+++ resolved
@@ -116,7 +116,6 @@
     parser.add_option('-P', '--sftp-passwd', dest='password', type='string', default=default_passwd,
                       metavar='<password>',
                       help='[with -R] (optional) password to unlock the private key for remote sftp tests')
-<<<<<<< HEAD
     parser.add_option('--krb5_principal', dest='krb5_principal', type='string',
                       metavar='<krb5_principal>',
                       help='The krb5 principal (your username) for GSS-API / SSPI authentication')
@@ -127,10 +126,7 @@
     parser.add_option('--server_mode', action='store_true', dest='server_mode', default=False,
                       help='Usage with --gssapi-test. Test the available GSS-API / SSPI server mode to.\
                       Note: you need to have access to the kerberos keytab file.')
-    
-=======
 
->>>>>>> 417102db
     options, args = parser.parse_args()
 
     # setup logging
