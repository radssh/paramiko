--- conflicted
+++ resolved
@@ -26,11 +26,7 @@
 from Crypto.Hash import SHA
 import paramiko.util
 from paramiko.util import lookup_ssh_host_config as host_config
-<<<<<<< HEAD
-from paramiko.py3compat import StringIO, byte_ord, b
-=======
 from paramiko.py3compat import StringIO, byte_ord
->>>>>>> bd8f96d3
 
 from tests.util import ParamikoTest
 
@@ -341,8 +337,4 @@
 IdentityFile something_%l_using_fqdn
 """
         config = paramiko.util.parse_ssh_config(StringIO(test_config))
-<<<<<<< HEAD
-        assert config.lookup('meh') # will die during lookup() if bug regresses
-=======
-        assert config.lookup('meh')  # will die during lookup() if bug regresses
->>>>>>> bd8f96d3
+        assert config.lookup('meh')  # will die during lookup() if bug regresses