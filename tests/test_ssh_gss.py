--- conflicted
+++ resolved
@@ -148,12 +148,7 @@
 
     def test_auth_trickledown(self):
         """
-<<<<<<< HEAD
-        Failed gssapi-with-mic auth doesn't prevent subsequent key auth from
-        succeeding
-=======
         Failed gssapi-with-mic doesn't prevent subsequent key from succeeding
->>>>>>> 467079cd
         """
         self.hostname = (
             "this_host_does_not_exists_and_causes_a_GSSAPI-exception"
