language: python
sudo: false
python:
  - "2.6"
  - "2.7"
  - "3.3"
  - "3.4"
  - "3.5"
install:
  # Self-install for setup.py-driven deps
  - pip install -e .
  # Dev (doc/test running) requirements
  - pip install coveralls # For coveralls.io specifically
  - pip install -r dev-requirements.txt
script:
  # Main tests, w/ coverage!
<<<<<<< HEAD
  - "inv test --coverage"
=======
  - inv test --coverage
>>>>>>> 2576b16b
  # Ensure documentation & invoke pipeline run OK.
  # Run 'docs' first since its objects.inv is referred to by 'www'.
  # Also force warnings to be errors since most of them tend to be actual
  # problems.
  - invoke docs -o -W www -o -W
notifications:
  irc:
    channels: "irc.freenode.org#paramiko"
    template:
      - "%{repository}@%{branch}: %{message} (%{build_url})"
    on_success: change
    on_failure: change
  email: false
after_success:
  - coveralls<|MERGE_RESOLUTION|>--- conflicted
+++ resolved
@@ -14,11 +14,7 @@
   - pip install -r dev-requirements.txt
 script:
   # Main tests, w/ coverage!
-<<<<<<< HEAD
-  - "inv test --coverage"
-=======
   - inv test --coverage
->>>>>>> 2576b16b
   # Ensure documentation & invoke pipeline run OK.
   # Run 'docs' first since its objects.inv is referred to by 'www'.
   # Also force warnings to be errors since most of them tend to be actual
